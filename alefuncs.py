--- conflicted
+++ resolved
@@ -36,7 +36,27 @@
 from pyliftover import LiftOver
 
 
-<<<<<<< HEAD
+
+def occur(string, sub):
+    '''
+    Counts the occurrences of a sequence in a string considering overlaps.
+
+    Example:
+            >> s = 'ACTGGGACGGGGGG'
+            >> s.count('GGG')
+            3
+            >> occur(s,'GGG')
+            5
+    '''
+    count = start = 0
+    while True:
+        start = string.find(sub, start) + 1
+        if start > 0:
+            count+=1
+        else:
+            return count
+
+
 def get_prime(n):
     for num in range(2,n,2):
         if all(num%i != 0 for i in range(2,int(math.sqrt(num))+1)):
@@ -61,27 +81,6 @@
 
 def decrypt(encr, pwd):
     return ''.join([number_to_string((a-string_to_number(b))) for a,b in loop_zip(encr, pwd)])
-=======
-
-def occur(string, sub):
-    '''
-    Counts the occurrences of a sequence in a string considering overlaps.
-
-    Example:
-            >> s = 'ACTGGGACGGGGGG'
-            >> s.count('GGG')
-            3
-            >> occur(s,'GGG')
-            5
-    '''
-    count = start = 0
-    while True:
-        start = string.find(sub, start) + 1
-        if start > 0:
-            count+=1
-        else:
-            return count
->>>>>>> 6c694881
 
 
 def convert_mw(mw, to='g'):
