--- conflicted
+++ resolved
@@ -55,7 +55,7 @@
 }
 
 
-<<<<<<< HEAD
+
 def is_int(txt):
     '''
     Determine if a string can interpreted as integer.
@@ -93,7 +93,7 @@
         if not counted:
             c.update({g:1})
     return c
-=======
+
 
 def float_range(start, stop, step):
     '''
@@ -134,7 +134,6 @@
         candles.append(c)
         start = c[-1]
     return candles
->>>>>>> 3bb51bc8
 
 
 def warn_with_traceback(message, category, filename, lineno, file=None, line=None):
